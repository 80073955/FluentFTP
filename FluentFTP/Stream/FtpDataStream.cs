﻿using System;
using System.Reflection;
using System.Text.RegularExpressions;
using System.Diagnostics;
using System.Threading;

<<<<<<< HEAD
#if NETFX45 || CORE
=======
#if NET45
>>>>>>> 343422cb
using System.Threading.Tasks;
#endif

namespace FluentFTP {

	/// <summary>
	/// Base class for data stream connections
	/// </summary>
	public class FtpDataStream : FtpSocketStream {
		FtpReply m_commandStatus;
		/// <summary>
		/// Gets the status of the command that was used to open
		/// this data channel
		/// </summary>
		public FtpReply CommandStatus {
			get {
				return m_commandStatus;
			}
			set {
				m_commandStatus = value;
			}
		}

		FtpClient m_control = null;
		/// <summary>
		/// Gets or sets the control connection for this data stream. Setting
		/// the control connection causes the object to be cloned and a new
		/// connection is made to the server to carry out the task. This ensures
		/// that multiple streams can be opened simultaneously.
		/// </summary>
		public FtpClient ControlConnection {
			get {
				return m_control;
			}
			set {
				m_control = value;
			}
		}

		long m_length = 0;
		/// <summary>
		/// Gets or sets the length of the stream. Only valid for file transfers
		/// and only valid on servers that support the Size command.
		/// </summary>
		public override long Length {
			get {
				return m_length;
			}
		}

		long m_position = 0;
		/// <summary>
		/// Gets or sets the position of the stream
		/// </summary>
		public override long Position {
			get {
				return m_position;
			}
			set {
				throw new InvalidOperationException("You cannot modify the position of a FtpDataStream. This property is updated as data is read or written to the stream.");
			}
		}

		/// <summary>
		/// Reads data off the stream
		/// </summary>
		/// <param name="buffer">The buffer to read into</param>
		/// <param name="offset">Where to start in the buffer</param>
		/// <param name="count">Number of bytes to read</param>
		/// <returns>The number of bytes read</returns>
		public override int Read(byte[] buffer, int offset, int count) {
			int read = base.Read(buffer, offset, count);
			m_position += read;
			return read;
		}

<<<<<<< HEAD
#if NETFX45 || CORE
=======
#if NET45
>>>>>>> 343422cb
        /// <summary>
        /// Reads data off the stream asynchronously
        /// </summary>
        /// <param name="buffer">The buffer to read into</param>
        /// <param name="offset">Where to start in the buffer</param>
        /// <param name="count">Number of bytes to read</param>
        /// <param name="token">The cancellation token for this task</param>
        /// <returns>The number of bytes read</returns>
        public override async Task<int> ReadAsync(byte[] buffer, int offset, int count, CancellationToken token) {
            int read = await base.ReadAsync(buffer, offset, count, token);
            m_position += read;
            return read;
        }
#endif

		/// <summary>
		/// Writes data to the stream
		/// </summary>
		/// <param name="buffer">The buffer to write to the stream</param>
		/// <param name="offset">Where to start in the buffer</param>
		/// <param name="count">The number of bytes to write to the buffer</param>
		public override void Write(byte[] buffer, int offset, int count) {
			base.Write(buffer, offset, count);
			m_position += count;
		}

<<<<<<< HEAD
#if NETFX45 || CORE
=======
#if NET45
>>>>>>> 343422cb
        /// <summary>
        /// Writes data to the stream asynchronously
        /// </summary>
        /// <param name="buffer">The buffer to write to the stream</param>
        /// <param name="offset">Where to start in the buffer</param>
        /// <param name="count">The number of bytes to write to the buffer</param>
        /// <param name="token">The <see cref="CancellationToken"/> for this task</param>
        public override async Task WriteAsync(byte[] buffer, int offset, int count, CancellationToken token) {
            await base.WriteAsync(buffer, offset, count, token);
            m_position += count;
        }
#endif

		/// <summary>
		/// Sets the length of this stream
		/// </summary>
		/// <param name="value">Value to apply to the Length property</param>
		public override void SetLength(long value) {
			m_length = value;
		}

		/// <summary>
		/// Sets the position of the stream. Intended to be used
		/// internally by FtpControlConnection.
		/// </summary>
		/// <param name="pos">The position</param>
		public void SetPosition(long pos) {
			m_position = pos;
		}

		/// <summary>
		/// Disconnects (if necessary) and releases associated resources
		/// </summary>
		/// <param name="disposing">Disposing</param>
		protected override void Dispose(bool disposing) {
			if (disposing) {
				if (IsConnected)
					Close();

				m_control = null;
			}

			base.Dispose(disposing);
		}

		/// <summary>
		/// Closes the connection and reads the server's reply
		/// </summary>
		public new FtpReply Close() {
			base.Close();

			try {
				if (ControlConnection != null)
					return ControlConnection.CloseDataStream(this);
			} finally {
				m_commandStatus = new FtpReply();
				m_control = null;
			}

			return new FtpReply();
		}

		/// <summary>
		/// Creates a new data stream object
		/// </summary>
		/// <param name="conn">The control connection to be used for carrying out this operation</param>
		public FtpDataStream(FtpClient conn) {
			if (conn == null)
				throw new ArgumentException("The control connection cannot be null.");

			ControlConnection = conn;
			// always accept certificate no matter what because if code execution ever
			// gets here it means the certificate on the control connection object being
			// cloned was already accepted.
			ValidateCertificate += new FtpSocketStreamSslValidation(delegate(FtpSocketStream obj, FtpSslValidationEventArgs e) {
				e.Accept = true;
			});

			m_position = 0;
		}

		/// <summary>
		/// Finalizer
		/// </summary>
		~FtpDataStream() {
			try {
				Dispose();
			} catch (Exception ex) {
				FtpTrace.WriteLine(FtpTraceLevel.Warn, "[Finalizer] Caught and discarded an exception while disposing the FtpDataStream: "+ ex.ToString());
			}
		}
	}
}<|MERGE_RESOLUTION|>--- conflicted
+++ resolved
@@ -4,11 +4,7 @@
 using System.Diagnostics;
 using System.Threading;
 
-<<<<<<< HEAD
-#if NETFX45 || CORE
-=======
-#if NET45
->>>>>>> 343422cb
+#if NET45 || CORE
 using System.Threading.Tasks;
 #endif
 
@@ -85,11 +81,7 @@
 			return read;
 		}
 
-<<<<<<< HEAD
-#if NETFX45 || CORE
-=======
-#if NET45
->>>>>>> 343422cb
+#if NET45 || CORE
         /// <summary>
         /// Reads data off the stream asynchronously
         /// </summary>
@@ -116,11 +108,7 @@
 			m_position += count;
 		}
 
-<<<<<<< HEAD
-#if NETFX45 || CORE
-=======
-#if NET45
->>>>>>> 343422cb
+#if NET45 || CORE
         /// <summary>
         /// Writes data to the stream asynchronously
         /// </summary>
