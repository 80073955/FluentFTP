
# FluentFTP

[![Version](https://img.shields.io/nuget/vpre/FluentFTP.svg)](https://www.nuget.org/packages/FluentFTP)

FluentFTP is a fully managed FTP and FTPS library for .NET & .NET Core, optimized for speed. It provides extensive FTP commands, File uploads/downloads, SSL/TLS connections, Automatic directory listing parsing, File hashing/checksums, File permissions/CHMOD, FTP proxies, UTF-8 support, Async/await support and more.

It is written entirely in C#, with no external dependencies. FluentFTP is released under the permissive MIT License, so it can be used in both proprietary and free/open source applications.

## Features

- Full support for [FTP](#ftp-support), [FTPS](#faq_ftps) (FTP over SSL) and [FTPS with client certificates](#faq_certs)
- **File management:**
  - File and directory listing for [all major server types](#faq_listings) (Unix, Windows/IIS, Azure, Pure-FTPd, ProFTPD, Vax, VMS, OpenVMS, Tandem, HP NonStop Guardian, IBM OS/400, etc)
  - Easily upload and download a file from the server
  - Automatically [verify the hash](#faq_verifyhash) of a file & retry transfer if hash mismatches
  - Configurable error handling (ignore/abort/throw) for multi-file transfers
  - Easily read and write file data from the server using standard streams
  - Create, append, read, write, rename and delete files and folders
  - Recursively deletes folders and all its contents
  - Get file/folder info (exists, size, security flags, modified date/time)
  - Get and set [file permissions](#file-permissions) (owner, group, other)
  - Absolute or relative paths (relative to the "working directory")
  - Get the [hash/checksum](#file-hashing) of a file (SHA-1, SHA-256, SHA-512, and MD5)
  - Dereference of symbolic links to calculate the linked file/folder
- **FTP protocol:**
  - Extensive support for [FTP commands](#ftp-support), including some server-specific commands
  - Easily send server-specific FTP commands using the `Execute()` method
  - Explicit and Implicit SSL connections are supported for the control and data connections using .NET's `SslStream`
  - Passive and active data connections (PASV, EPSV, PORT and EPRT)
  - Supports DrFTPD's PRET command, and the Unix CHMOD command
  - Supports [FTP Proxies](#faq_loginproxy) (User@Host, HTTP 1.1)
  - FTP command logging using `TraceListeners` (passwords omitted) to trace or log output to a file
  - SFTP is not supported as it is FTP over SSH, a completely different protocol (use [SSH.NET](https://github.com/sshnet/SSH.NET) for that)
- **Asynchronous support:**
  - Synchronous and asynchronous methods using `async`/`await` for all operations 
  - Asynchronous methods for .NET 4.0 and below using `IAsyncResult` pattern (Begin*/End*)
  - Improves thread safety by cloning the FTP control connection for file transfers (optional)
  - Implements its own internal locking in an effort to keep transactions synchronized
- **Extensible:**
  - Easily add support for more proxy types (simply extend [`FTPClientProxy`](https://github.com/hgupta9/FluentFTP/blob/master/FluentFTP/Proxy/FtpClientProxy.cs))
  - Easily add unsupported directory listing parsers (see the [`CustomParser`](https://github.com/hgupta9/FluentFTP/blob/f48af030b565237ddd5d7c8937378884d20e1627/FluentFTP.Examples/CustomParser.cs) example)
  - Easily add custom logging/tracing functionality using `FtpTrace.AddListener`

## Releases

Stable binaries are released on NuGet, and contain everything you need to use FTP/FTPS in your .Net/CLR application. For usage see the [Example Usage](#example-usage) section and the [Documentation](#documentation) section below.

- [Nuget](https://www.nuget.org/packages/FluentFTP) (latest)
- [Releases](https://github.com/hgupta9/FluentFTP/releases) (occasionally updated)

FluentFTP works on .NET and .NET Core.

| Platform      		| Binaries Folder	| Solution                  	|
|---------------		|-----------		|---------------------------	|
| **.NET 2.0**      	| net20     		| FluentFTP_NET_VS2012.sln  	|
| **.NET 4.0**      	| net40     		| FluentFTP_NET_VS2012.sln  	|
| **.NET 4.5**      	| net45     		| FluentFTP_NET_VS2012.sln  	|
| **.NET Core 5.0** 	| dnxcore50 		| FluentFTP_Core_VS2017.sln 	|
| **.NET Standard 1.6** | netstandard1.6	| FluentFTP_Core_VS2017.sln 	|

## Example Usage

```csharp
// create an FTP client
FtpClient client = new FtpClient("123.123.123.123");

// if you don't specify login credentials, we use the "anonymous" user account
client.Credentials = new NetworkCredential("david", "pass123");

// begin connecting to the server
client.Connect();

// get a list of files and directories in the "/htdocs" folder
foreach (FtpListItem item in client.GetListing("/htdocs")) {
	
	// if this is a file
	if (item.Type == FtpFileSystemObjectType.File){
		
		// get the file size
		long size = client.GetFileSize(item.FullName);
		
	}
	
	// get modified date/time of the file or folder
	DateTime time = client.GetModifiedTime(item.FullName);
	
	// calculate a hash for the file on the server side (default algorithm)
	FtpHash hash = client.GetHash(item.FullName);
	
}

// upload a file
client.UploadFile(@"C:\MyVideo.mp4", "/htdocs/big.txt");

// rename the uploaded file
client.Rename("/htdocs/big.txt", "/htdocs/big2.txt");

// download the file again
client.DownloadFile(@"C:\MyVideo_2.mp4", "/htdocs/big2.txt");

// delete the file
client.DeleteFile("/htdocs/big2.txt");

// delete a folder recursively
client.DeleteDirectory("/htdocs/extras/");

// check if a file exists
if (client.FileExists("/htdocs/big2.txt")){ }

// check if a folder exists
if (client.DirectoryExists("/htdocs/extras/")){ }

// upload a file and retry 3 times before giving up
client.RetryAttempts = 3;
client.UploadFile(@"C:\MyVideo.mp4", "/htdocs/big.txt", FtpExists.Overwrite, false, FtpVerify.Retry);

// disconnect! good bye!
client.Disconnect();
```
	
## Documentation

- [API Documentation](#api)
- [FAQ](#faq)
- [Troubleshooting](#troubleshooting)
- [FTP Support Table](#ftp-support)
- [Examples](https://github.com/hgupta9/FluentFTP/tree/master/FluentFTP.Examples)
- [Release Notes](#release-notes)
- [Misc Notes](#notes)
- [Credits](#credits)

## API

Quick API documentation for the `FtpClient` class, which handles all FTP/FTPS functionality.

**Note:** All methods support synchronous and asynchronous versions. Simply add the "Async" postfix to a method for `async`/`await` syntax in .NET 4.5+, or add the "Begin"/"End" prefix to a method for .NET 4.0 and below.

### Connection

- **new FtpClient**() - Creates and returns a new FTP client instance.

- **Host** - The FTP server IP or hostname. Required.

- **Port** - The FTP port to connect to. **Default:** Auto (21 or 990 depending on FTPS config)

- **Credentials** - The FTP username & password to use. Must be a valid user account registered with the server. **Default:** `anonymous/anonymous`

- **Connect**() - Connects to an FTP server (uses TLS/SSL if configured).

- **Disconnect**() - Closes the connection to the server immediately.

- **Execute**() - Execute a custom or unspported command.

- **SystemType** - Gets the type of system/server that we're connected to.

- **IsConnected** - Checks if the connection is still alive.

- **Capabilities** - Gets the server capabilties (represented by flags).

- **HasFeature**() - Checks if a specific feature (`FtpCapability`) is supported by the server.


### Directory Listing

- **GetListing**() - Get a [file listing](#faq_listings) of the given directory. Returns one `FtpListItem` per file or folder with all available properties set. Each item contains:

	- `Type` : The type of the object. (File, Directory or Link)
	
	- `Name` : The name of the object. (minus the path)

	- `FullName` : The full file path of the object.

	- `Created ` : The created date/time of the object. **Default:** `DateTime.MinValue` if not provided by server.

	- `Modified` : The last modified date/time of the object. If you get incorrect values, try adding the `FtpListOption.Modify` flag which loads the modified date/time using another `MDTM` command. **Default:** `DateTime.MinValue` if not provided by server.

	- `Size` : The size of the file in bytes. If you get incorrect values, try adding the `FtpListOption.Size` flag which loads the file size using another `SIZE` command. **Default:** `0` if not provided by server.

	- `LinkTarget` : The full file path the link points to. Only filled for symbolic links. 

	- `LinkObject` : The file/folder the link points to. Only filled for symbolic links if `FtpListOption.DerefLink` flag is used.

	- `SpecialPermissions` : Gets special permissions such as Stiky, SUID and SGID.

	- `Chmod` : The CHMOD permissions of the object. For example 644 or 755. **Default:** `0` if not provided by server.

	- `OwnerPermissions` : User rights. Any combination of 'r', 'w', 'x' (using the `FtpPermission` enum). **Default:** `FtpPermission.None` if not provided by server.

	- `GroupPermissions` : Group rights. Any combination of 'r', 'w', 'x' (using the `FtpPermission` enum). **Default:** `FtpPermission.None` if not provided by server.

	- `OtherPermissions` : Other rights. Any combination of 'r', 'w', 'x' (using the `FtpPermission` enum). **Default:** `FtpPermission.None` if not provided by server.

	- `RawPermissions` : The raw permissions string recieved for this object. Use this if other permission properties are blank or invalid.

	- `Input` : The raw string that the server returned for this object. Helps debug if the above properties have been correctly parsed.
	
- **GetNameListing**() - A simple command that only returns the list of file paths in the given directory, using the NLST command.

- **GetObjectInfo()** - Get information for a single file or directory as an `FtpListItem`. It includes the type, date created, date modified, file size, permissions/chmod and link target (if any).


### File Transfer

High-level API:

- **Upload**() - Uploads a Stream or byte[] to the server. Returns true if succeeded, false if failed or file does not exist. Exceptions are thrown for critical errors. Supports very large files since it uploads data in chunks of 65KB.

- **Download**() - Downloads a file from the server to a Stream or byte[]. Returns true if succeeded, false if failed or file does not exist. Exceptions are thrown for critical errors. Supports very large files since it downloads data in chunks of 65KB.

- **UploadFile**() - Uploads a file from the local file system to the server. Use `FtpExists.Append` to append to a file. Returns true if succeeded, false if failed or file does not exist. Exceptions are thrown for critical errors. Supports very large files since it uploads data in chunks of 65KB. Optionally [verifies the hash](#faq_verifyhash) of a file & retries transfer if hash mismatches.

- **DownloadFile**() - Downloads a file from the server to the local file system. Returns true if succeeded, false if failed or file does not exist. Exceptions are thrown for critical errors. Supports very large files since it downloads data in chunks of 65KB. Local directories are created if they do not exist. Optionally [verifies the hash](#faq_verifyhash) of a file & retries transfer if hash mismatches.

- **UploadFiles**() - Uploads multiple files from the local file system to a single folder on the server. Returns the number of files uploaded. Skipped files are not counted. User-defined error handling for exceptions during file upload (ignore/abort/throw).  Optionally [verifies the hash](#faq_verifyhash) of a file & retries transfer if hash mismatches. Faster than calling `UploadFile()` multiple times.

- **DownloadFiles**() - Downloads multiple files from server to a single directory on the local file system. Returns the number of files downloaded. Skipped files are not counted. User-defined error handling for exceptions during file download (ignore/abort/throw). Optionally [verifies the hash](#faq_verifyhash) of a file & retries transfer if hash mismatches.

Low-level API:

- **OpenRead**() - *(Prefer using `Download()` for downloading to a `Stream` or `byte[]`)* Open a stream to the specified file for reading. Returns a [standard `Stream`](#stream-handling). Please call `GetReply()` after you have successfully transfered the file to read the "OK" command sent by the server and prevent stale data on the socket.

- **OpenWrite**() - *(Prefer using `Upload()` for uploading a `Stream` or `byte[]`)* Opens a stream to the specified file for writing. Returns a [standard `Stream`](#stream-handling), any data written will overwrite the file, or create the file if it does not exist. Please call `GetReply()` after you have successfully transfered the file to read the "OK" command sent by the server and prevent stale data on the socket.

- **OpenAppend**() - *(Prefer using `Upload()` with `FtpExists.Append` for uploading a `Stream` or `byte[]`)* Opens a stream to the specified file for appending. Returns a [standard `Stream`](#stream-handling), any data written wil be appended to the end of the file. Please call `GetReply()` after you have successfully transfered the file to read the "OK" command sent by the server and prevent stale data on the socket.


### File Management

- **GetWorkingDirectory**() - Gets the full path of the current working directory.

- **SetWorkingDirectory**() - Sets the full path of the current working directory. All relative paths are relative to the working directory.

- **CreateDirectory**() - Creates a directory on the server. If the parent directories do not exist they are also created.

- **DeleteDirectory**() - Deletes the specified directory on the server. If it is not empty then all subdirectories and files are recursively deleted.

- **DeleteFile**() - Deletes the specified file on the server.

- **Rename**() - Renames the file/directory on the server.

- **FileExists**() - Check if a file exists on the server.

- **DirectoryExists**() - Check if a directory exists on the server.

- **GetModifiedTime**() - Gets the last modified date/time of the file or folder.

- **GetFileSize**() - Gets the size of the file in bytes, or -1 if not found.

- **DereferenceLink**() - Recursively dereferences a symbolic link and returns the full path if found. The `MaximumDereferenceCount` property controls how deep we recurse before giving up.


### File Permissions

*Standard commands supported by most servers*

- **GetChmod**() - Gets the CHMOD permissions of the file/folder, or 0 if not found.

- **GetFilePermissions**() - Gets the permissions of the given file/folder as an FtpListItem object with all "Permission" properties set, or null if not found.

*Only supported by UNIX FTP servers which have the CHMOD extension installed and enabled.*

- **Chmod**() - Modifies the permissions of the given file/folder, given the CHMOD value.

- **SetFilePermissions**() - Modifies the permissions of the given file/folder, given seperate owner/group/other values (`FtpPermission` enum).


### File Hashing

*(Note: The [high-level file transfer API](#file-transfer) supports automatic hashing after upload/download).*

*Standard commands supported by most servers*

- **HashAlgorithms** - Get the hash types supported by the server, if any (represented by flags).

- **GetHash**() - Gets the hash of an object on the server using the currently selected hash algorithm. Supported algorithms are available in the `HashAlgorithms` property. You should confirm that it's not equal to `FtpHashAlgorithm.NONE` (which means the server does not support the HASH command).

- **GetHashAlgorithm**() - Query the server for the currently selected hash algorithm for the HASH command. 

- **SetHashAlgorithm**() - Selects a hash algorithm for the HASH command, and stores this selection on the server. 

*Non-standard commands supported by certain servers only. [Learn more](#faq_hashing)*

- **GetChecksum**() - Retrieves a checksum of the given file using a checksumming method that the server supports, if any. The algorithm used goes in this order : HASH, MD5, XMD5, XSHA1, XSHA256, XSHA512, XCRC.

- **GetMD5**() - Retrieves the MD5 checksum of the given file, if the server supports it.

- **GetXMD5**() - Retrieves the MD5 checksum of the given file, if the server supports it.

- **GetXSHA1**() - Retrieves the SHA1 checksum of the given file, if the server supports it.

- **GetXSHA256**() - Retrieves the SHA256 checksum of the given file, if the server supports it.

- **GetXSHA512**() - Retrieves the SHA512 checksum of the given file, if the server supports it.

- **GetXCRC**() - Retrieves the CRC32 checksum of the given file, if the server supports it.


### FTPS

- **EncryptionMode** - Type of SSL to use, or none. Explicit is TLS, Implicit is SSL. **Default:** FtpEncryptionMode.None.

- **DataConnectionEncryption** - Indicates if data channel transfers should be encrypted. **Default:** true.

- **SslProtocols** - Encryption protocols to use. **Default:** SslProtocols.Default.

- **ClientCertificates** - X509 client certificates to be used in SSL authentication process. [Learn more.](#faq_certs)

- **ValidateCertificate** - Event is fired to validate SSL certificates. If this event is not handled and there are errors validating the certificate the connection will be aborted.

### Advanced Settings

*FTP Protocol*

- **GetDataType**() - Checks if the transfer data type is ASCII or binary.

- **SetDataType**() - Sets the transfer data type to ASCII or binary. Internally called during file reads, writes and appends.

- **DataConnectionType** - Active or Passive connection. **Default:** FtpDataConnectionType.AutoPassive (tries EPSV then PASV then gives up)

- **Encoding** - Text encoding (ASCII or UTF8) used when talking with the server. ASCII is default, but upon connection, we switch to UTF8 if supported by the server. Manually setting this value overrides automatic detection. **Default:** Auto.

- **InternetProtocolVersions** - Whether to use IPV4 and/or IPV6 when making a connection. All addresses returned during name resolution are tried until a successful connection is made. **Default:** Any.

- **MaximumDereferenceCount** - The maximum depth of recursion that `DereferenceLink()` will follow symbolic links before giving up. **Default:** 20.

- **UngracefullDisconnection** - Disconnect from the server without sending QUIT. **Default:** false.

- **RetryAttempts** - The retry attempts allowed when a verification failure occurs during download or upload. **Default:** 1.

- **IsClone** - Checks if this control connection is a clone. **Default:** false.


*File Listings*

- **ListingParser** - File listing parser to be used. Automatically calculated based on the type of the server, unless changed. File listing parsing has improved in 2017, but to use the older parsing routines please use `FtpParser.Legacy`. **Default:** `FtpParser.Auto`.

- **ListingCulture** - Culture used to parse file listings. **Default:** `CultureInfo.InvariantCulture`.

- **TimeOffset** - Time difference between server and client, in hours. If the server is located in Amsterdam and you are in Los Angeles then the time difference is 9 hours. **Default:** 0.


*Active FTP*

- **ActivePorts** - List of ports to try using for Active FTP connections, or null to automatically select a port. **Default:** null.

- **AddressResolver** - Delegate used for resolving local address, used for active data connections. This can be used in case you're behind a router, but port forwarding is configured to forward the ports from your router to your internal IP. In that case, we need to send the router's IP instead of our internal IP.


*Timeouts*

- **ConnectTimeout** - Time to wait (in milliseconds) for a connection attempt to succeed, before giving up. **Default:** 15000 (15 seconds).

- **ReadTimeout** - Time to wait (in milliseconds) for data to be read from the underlying stream, before giving up. **Default:** 15000 (15 seconds).

- **DataConnectionConnectTimeout** - Time to wait (in milliseconds) for a data connection to be established, before giving up. **Default:** 15000 (15 seconds).

- **DataConnectionReadTimeout** - Time to wait (in milliseconds) for the server to send data on the data channel, before giving up. **Default:** 15000 (15 seconds).

- **SocketPollInterval** - Time that must pass (in milliseconds) since the last socket activity before calling `Poll()` on the socket to test for connectivity. Setting this interval too low will have a negative impact on perfomance. Setting this interval to 0 disables Poll()'ing all together. **Default:** 15000 (15 seconds).


*Socket Settings*

- **SocketKeepAlive** - Set `SocketOption.KeepAlive` on all future stream sockets. **Default:** false.

- **StaleDataCheck** - Check if there is stale (unrequested data) sitting on the socket or not. In some cases the control connection may time out but before the server closes the connection it might send a 4xx response that was unexpected and can cause synchronization errors with transactions. To avoid this problem the Execute() method checks to see if there is any data available on the socket before executing a command. **Default:** true.

- **TransferChunkSize** - Chunk size (in bytes) used during upload/download of files. **Default:** 65536 (65 KB).

- **EnableThreadSafeDataConnections** - Creates a new FTP connection for every file download and upload. This is slower but is a thread safe approach to make asynchronous operations on a single control connection transparent. Set this to `false` if your FTP server allows only one connection per username. **Default:** false.


### Utilities

Please import `FluentFTP` to use these extension methods, or access them directly under the `FtpExtensions` class.

- **GetFtpPath**(path) - Converts the specified local file/directory path into a valid FTP file system path

- **GetFtpPath**(path, segments) - Creates a valid FTP path by appending the specified segments to this string

- **GetFtpDirectoryName**(path) - Gets the parent directory path of the given file path

- **GetFtpFileName**(path) - Gets the file name and extension (if any) from the path

- **GetFtpDate**(date, styles) - Tries to convert the string FTP date representation into a date time object

- **FileSizeToString**(bytes) - Converts a file size in bytes to a string representation (eg. `12345` becomes `12.3 KB`)

Please access these static methods directly under the `FtpClient` class.

- **GetPublicIP**() - Use the Ipify service to calculate your public IP. Useful if you are behind a router or don't have a static IP.


## FTP Support

Mapping table documenting supported FTP commands and the corresponding API..

*Connection commands*

| Command  	    		| API						| Description                  	|
|---------------		|-----------				|---------------------------	|
| **USER, PASS**  		| Credentials				| Login with username & password|
| **QUIT**  			| Disconnect()				| Disconnect	|
| **PASV, EPSV, EPRT**  | DataConnectionType		| Passive & Active FTP modes	|
| **FEAT**  			| HasFeature()				| Get the features supported by server |
| **SYST**  			| GetSystem()				| Get the server system type 	|
| **SITE CHMOD**      	| Chmod() or SetFilePermissions() | Modify file permissions |
| **OPTS UTF8 ON**  	| Encoding 					| Enables UTF-8 filenames	|
| **OPTS UTF8 OFF**  	| Encoding, DisableUTF8() 	| Disables UTF-8 filenames	|
| **AUTH TLS**  		| EncryptionMode			| Switch to TLS/FTPS 	|
| **PRET**      		| *Automatic* 				| Pre-transfer file information |
| **TYPE A**  			| *Automatic* 				| Transfer data in ASCII	|
| **TYPE I**  			| *Automatic* 				| Transfer data in Binary	|

*File Management commands*

| Command      			| API					| Description                  	|
|---------------		|-----------			|---------------------------	|
| **MLSD**  			| GetListing()			| Get directory machine list 	|
| **LIST**  			| GetListing() with FtpListOption.ForceList		| Get directory file list 	|
| **NLST**  			| GetNameListing()<br>GetListing() with FtpListOption.ForceNameList	| Get directory name list 	|
| **MLST**				| GetObjectInfo()		| Get file information			|
| **DELE**      		| DeleteFile()			| Delete a file |
| **MKD**      			| CreateDirectory() 	| Create a directory |
| **RMD**      			| DeleteDirectory() 	| Delete a directory |
| **CWD**      			| SetWorkingDirectory() | Change the working directory |
| **PWD**      			| GetWorkingDirectory() | Get the working directory |
| **SIZE**      		| GetFileSize() 		| Get the filesize in bytes |
| **MDTM**   			| GetModifiedTime()<br>GetListing() with FtpListOption.Modify<br>GetObjectInfo() with dateModified | Get the file modified date  |
| **SITE CHMOD**      	| Chmod() or SetFilePermissions() | Modify file permissions |

*File Hashing commands*

| Command      			| API							| Description                  	|
|---------------		|-----------					|---------------------------	|
| **HASH**  			| GetHash() 					| Gets the hash of a file	|
| **OPTS HASH**  		| GetHashAlgorithm() / SetHashAlgorithm() | Selects a hash algorithm	for HASH command |
| **MD5**  				| GetChecksum() or GetMD5()		| Gets the MD5 hash of a file	|
| **XMD5**  			| GetChecksum() or GetXMD5()	| Gets the MD5 hash of a file	|
| **XSHA1**  			| GetChecksum() or GetXSHA1()	| Gets the SHA-1 hash of a file	|
| **XSHA256**  			| GetChecksum() or GetXSHA256()	| Gets the SHA-256 hash of a file	|
| **XSHA512**  			| GetChecksum() or GetXSHA512()	| Gets the SHA-512 hash of a file	|

## FAQ

<a name="faq_ftps"></a>
**How do I connect with SSL/TLS? / How do I use FTPS?**

Use this code:
```cs
FtpClient client = new FtpClient();
client.Host = hostname;
client.Credentials = new NetworkCredential(username, password);
client.EncryptionMode = FtpEncryptionMode.Explicit;
client.SslProtocols = SslProtocols.Tls;
client.ValidateCertificate += new FtpSslValidation(OnValidateCertificate);
client.Connect();

void OnValidateCertificate(FtpClient control, FtpSslValidationEventArgs e) {
    // add logic to test if certificate is valid here
    e.Accept = true;
}
```

<a name="faq_sftp"></a>
**How do I connect with SFTP?**

SFTP is not supported as it is FTP over SSH, a completely different protocol. Use [SSH.NET](https://github.com/sshnet/SSH.NET) for that.


<a name="faq_loginanon"></a>
**How do I login with an anonymous FTP account? / I'm getting login errors but I can login fine in Firefox/Filezilla**

Do NOT set the `Credentials` property, so we can login anonymously. Or you can manually specify the following:
```cs
client.Credentials = new NetworkCredential("anonymous", "anonymous");
```

<a name="faq_loginproxy"></a>
**How do I login with an FTP proxy?**

Create a new instance of `FtpClientHttp11Proxy` or `FtpClientUserAtHostProxy` and use FTP properties/methods like normal.


<a name="faq_uploadbytes"></a>
**How can I upload data created on the fly?**

Use Upload() for uploading a `Stream` or `byte[]`.


<a name="faq_downloadbytes"></a>
**How can I download data without saving it to disk?**

Use Download() for downloading to a `Stream` or `byte[]`.


<a name="faq_verifyhash"></a>
**How do I verify the hash/checksum of a file and retry if the checksum mismatches?**

Add the `FtpVerify` options to UploadFile() or DownloadFile() to enable automatic checksum verification.
```cs
// retry 3 times when uploading a file
client.RetryAttempts = 3;

// upload a file and retry 3 times before giving up
client.UploadFile(@"C:\MyVideo.mp4", "/htdocs/MyVideo.mp4", FtpExists.Overwrite, false, FtpVerify.Retry);
```

All the possible configurations are:

- `FtpVerify.OnlyChecksum` - Verify checksum, return true/false based on success.

- `FtpVerify.Delete` - Verify checksum, delete target file if mismatch.

- `FtpVerify.Retry` - Verify checksum, retry copying X times and then give up.

- `FtpVerify.Retry | FtpVerify.Throw` - Verify checksum, retry copying X times, then throw an error if still mismatching.

- `FtpVerify.Retry | FtpVerify.Delete` - Verify checksum, retry copying X times, then delete target file if still mismatching.


<a name="faq_uploadmissing"></a>
**How do I upload only the missing part of a file?**

Using the new UploadFile() API:
```cs
// we compare the length of the offline file vs the online file,
// and only write the missing part to the server
client.UploadFile("C:\bigfile.iso", "/htdocs/bigfile.iso", FtpExists.Append);
```

<a name="faq_append"></a>
**How do I append to a file?**

Using the UploadFile() API:
```cs
// append data to an existing copy of the file
File.AppendAllText(@"C:\readme.txt", "text to be appended" + Environment.NewLine);

// only the new part of readme.txt will be written to the server
client.UploadFile("C:\readme.txt", "/htdocs/readme.txt", FtpExists.Append);
```

Using the stream-based OpenAppend() API:
```cs
using (FtpClient conn = new FtpClient()) {
	conn.Host = "localhost";
	conn.Credentials = new NetworkCredential("ftptest", "ftptest");
	
	using (Stream ostream = conn.OpenAppend("/full/or/relative/path/to/file")) {
		try {
			ostream.Position = ostream.Length;
			var sr = new StreamWriter(ostream);
			sr.WriteLine(...);
		}
		finally {
			ostream.Close();
			conn.GetReply(); // to read the success/failure response from the server
		}
	}
}
```


<a name="faq_listings"></a>
**How does GetListing() work internally?**

1. When you call `GetListing()`, FluentFTP first attempts to use **machine listings** (MLSD command) if they are supported by the server. These are most accurate and you can expect correct file size and modification date (UTC). You may also force this mode using `client.ListingParser = FtpParser.Machine`, and disable it with the `FtpListOption.ForceList` flag. You should also include the `FtpListOption.Modify` flag for the most accurate modification dates (down to the second). 

2. If machine listings are not supported we fallback to the appropriate **OS-specific parser** (LIST command), listed below. You may force usage of a specific parser using `client.ListingParser = FtpParser.*`.

   - **Unix** parser : Works for Pure-FTPd, ProFTPD, vsftpd, etc. If you encounter errors you can always try the alternate Unix parser using `client.ListingParser = FtpParser.UnixAlt`.
   
   - **Windows** parser : Works for IIS, DOS, Azure, FileZilla Server, etc.
   
   - **VMS** parser : Works for Vax, VMS, OpenVMS, etc.
   
   - **NonStop** parser : Works for Tandem, HP NonStop Guardian, etc.
   
   - **IBM** parser : Works for IBM OS/400, etc.

3. And if none of these satisfy you, you can fallback to **name listings** (NLST command), which are *much* slower than either LIST or MLSD. This is because NLST only sends a list of filenames, without any properties. The server has to be queried for the file size, modification date, and type (file/folder) on a file-by-file basis. Name listings can be forced using the `FtpListOption.ForceNameList` flag.


<a name="faq_hashing"></a>
**What kind of hashing commands are supported?**

We support XCRC, XMD5, and XSHA which are non-standard commands and contain no kind of formal specification. They are not guaranteed to work and you are strongly encouraged to check the FtpClient.Capabilities flags for the respective flag (XCRC, XMD5, XSHA1, XSHA256, XSHA512) before calling these methods.

Support for the MD5 command as described [here](http://tools.ietf.org/html/draft-twine-ftpmd5-00#section-3.1) has also been added. Again, check for FtpFeature.MD5 before executing the command.

Support for the HASH command has been added to FluentFTP. It supports retrieving SHA-1, SHA-256, SHA-512, and MD5 hashes from servers that support this feature. The returned object, FtpHash, has a method to check the result against a given stream or local file. You can read more about HASH in [this draft](http://tools.ietf.org/html/draft-bryan-ftpext-hash-02).


<a name="faq_trace"></a>
**How do I trace FTP commands for debugging?**
Do this at program startup (since its static it takes effect for all FtpClient instances.)
```cs
FtpTrace.FlushOnWrite = true;
FtpTrace.AddListener(new ConsoleTraceListener());
```


<a name="faq_logfile"></a>
**How do I log critical errors to a file?**
Do this at program startup (since its static it takes effect for all FtpClient instances.)
```cs
FtpTrace.FlushOnWrite = true;
FtpTrace.AddListener(new TextWriterTraceListener("log_file.txt"));
```


<a name="faq_etsdc"></a>
**What does `EnableThreadSafeDataConnections` do?**

EnableThreadSafeDataConnections is an older feature built by the original author. If true, it opens a new FTP client instance (and reconnects to the server) every time you try to upload/download a file. It used to be the default setting, but it affects performance terribly so I disabled it and found many issues were solved as well as performance was restored. I believe if devs want multi-threaded uploading they should just start a new BackgroundWorker and create/use FtpClient within that thread. Try that if you want concurrent uploading, it should work fine.


<a name="faq_fork"></a>
**How can I contribute some changes to FluentFTP? / How do I submit a pull request?**

First you must "fork" FluentFTP, then make changes on your local version, then submit a "pull request" to request me to merge your changes. To do this:

1. Click **Fork** on the top right
2. Open your version here : https://github.com/YOUR_GITHUB_USERNAME/FluentFTP
3. Download [Github Desktop](https://desktop.github.com/) and login to your account
4. Click **+** (top left) then **Clone** and select FluentFTP and click Clone/OK
5. Select a folder on your PC to place the files
6. Edit the files using any editor
7. Click **FluentFTP** on the list (left pane) in Github Desktop
8. Click **Changes** (top)
9. Type a Summary, and click **Commit** (bottom)
10. Click **Sync** (top right)


<a name="faq_certs"></a>
**How do I use client certificates to login with FTPS?**

When you are using Client Certificates, be sure that:

1. You use `X509Certificate2` objects, not the incomplete `X509Certificate` implementation.

2. You do not use pem certificates, use p12 instead. See this [Stack Overflow thread](http://stackoverflow.com/questions/13697230/ssl-stream-failed-to-authenticate-as-client-in-apns-sharp) for more information. If you get SPPI exceptions with an inner exception about an unexpected or badly formatted message, you are probably using the wrong type of certificate.


<a name="faq_x509"></a>
**How do I bundle an X509 certificate from a file?**

You need the certificate added into your local store, and then do something like this:

```cs
FluentFTP.FtpClient client = new FluentFTP.FtpClient("WWW.MYSITE.COM", "USER","PASS");

// Select certificate and add to client
X509Store store = new X509Store("MY", StoreLocation.LocalMachine);
store.Open(OpenFlags.ReadOnly | OpenFlags.OpenExistingOnly);
X509Certificate2Collection collection = (X509Certificate2Collection)store.Certificates;
X509Certificate2Collection fcollection = (X509Certificate2Collection)collection.Find(X509FindType.FindByTimeValid, DateTime.Now, false);
X509Certificate2Collection scollection = X509Certificate2UI.SelectFromCollection(fcollection, "Select a certificate", "Select a certificate", X509SelectionFlag.MultiSelection); 

if (scollection.Count != 1)
{
    throw new Exception("Error: You have not chosen exactly one certificate");
 }
foreach (X509Certificate2 x509 in scollection)
{
    client.ClientCertificates.Add(x509);
}
store.Close();

//client.ReadTimeout = 10000;
client.Connect();
```

This is another way. And use X509Certificate2. I've been unable to get X509Certificate to work and from my reading it's because it's an incomplete implementation.

```cs
public void InitSFTP(){

    FluentFTP.FtpClient client = new FluentFTP.FtpClient("WWW.MYSITE.COM", "USER", "PASS");
    X509Certificate2 cert_grt = new X509Certificate2("C:\mycert.xyz"); 
    conn.EncryptionMode = FtpEncryptionMode.Explicit; 
    conn.DataConnectionType = FtpDataConnectionType.PASV; 
    conn.DataConnectionEncryption = true; 
    conn.ClientCertificates.Add(cert_grt); 
    conn.ValidateCertificate += new FtpSslValidation(OnValidateCertificate); 
    conn.Connect();
}       

private void OnValidateCertificate(FtpClient control, FtpSslValidationEventArgs e)
{
    e.Accept = true;
}
```

## Troubleshooting

<a name="trouble_install"></a>
**FluentFTP fails to install in Visual Studio 2010 (VS2010) > 'System.Runtime' already has a dependency defined for 'FluentFTP'.**

Your VS has an older version of `nuget.exe` so it cannot properly install the latest FluentFTP. You must download nuget.exe` manually and run these commands:

> cd D:\Projects\MyProjectDir\
> C:\Nuget\nuget.exe install FluentFTP

<a name="trouble_specialchars"></a>
**After uploading a file with special characters like "Caffè.png" it appears as "Caff?.bmp" on the FTP server. The server supports only ASCII but "è" is ASCII. FileZilla can upload this file without problems.**

Set the connection encoding manually to ensure that special characters work properly
```cs
client.Encoding = System.Text.Encoding.GetEncoding(1252); // ANSI codepage 1252
```

<a name="trouble_azure"></a>
**I keep getting TimeoutException's in my Azure WebApp**

First try reducing the socket polling interval, which Azure needs.
```cs
client.SocketPollInterval = 1000;
```

If that doesn't work then try reducing the timeouts too.
```cs
client.SocketPollInterval = 1000;
client.ConnectTimeout = 2000;
client.ReadTimeout = 2000;
client.DataConnectionConnectTimeout = 2000;
client.DataConnectionReadTimeout = 2000;
```

If none of these work, remember that Azure has in intermittent bug wherein it changes the IP-address during a FTP request. The connection is established with IP-address A and for the data transfer Azure uses IP-address B and this isn't allowed on many firewalls. This is a known Azure bug.

<a name="trouble_getreply"></a>
**After successfully transfering a single file with OpenWrite/OpenAppend, the subsequent files fail with some random error, like "Malformed PASV response"**

You need to call `FtpReply status = GetReply()` after you finish transfering a file to ensure no stale data is left over, which can mess up subsequent commands.


<a name="trouble_ssl"></a>
**SSL Negotiation is very slow during FTPS login**

FluentFTP uses `SslStream` under the hood which is part of the .NET framework. `SslStream` uses a feature of windows for updating root CA's on the fly, which can cause a long delay in the certificate authentication process. This can cause issues in FluentFTP related to the `SocketPollInterval` property used for checking for ungraceful disconnections between the client and server. This [MSDN Blog](http://blogs.msdn.com/b/alejacma/archive/2011/09/27/big-delay-when-calling-sslstream-authenticateasclient.aspx) covers the issue with `SslStream` and talks about how to disable the auto-updating of the root CA's.

FluentFTP logs the time it takes to authenticate. If you think you are suffering from this problem then have a look at Examples\Debug.cs for information on retrieving debug information.


## Notes

### Stream Handling

FluentFTP returns a `Stream` object for file transfers. This stream **must** be properly closed when you are done. Do not leave it for the GC to cleanup otherwise you can end up with uncatchable exceptions, i.e., a program crash. The stream objects are actually wrappers around `NetworkStream` and `SslStream` which perform cleanup routines on the control connection when the stream is closed. These cleanup routines can trigger exceptions so it's vital that you properly dispose the objects when you are done, no matter what. A proper implementation should go along the lines of:

``````
try {
   using(Stream s = ftpClient.OpenRead()) {
       // perform your transfer
   }
}
catch(Exception) {
   // Typical exceptions here are IOException, SocketException, or a FtpCommandException
}
``````

The using statement above will ensure that `Dispose()` is called on the stream which in turn will call `Close()` so that the necessary cleanup routines on the control connection can be performed. If an exception is triggered you will have a chance to catch and handle it. Another valid approach might look like so:

``````
Stream s = null;

try {
    s = ftpClient.OpenRead();
    // perform transfer
}
finally {
     if(s != null)
           s.Close()
}
``````

The finally block above ensures that `Close()` is always called on the stream even if a problem occurs. When `Close()` is called any resulting exceptions can be caught and handled accordingly.

### Exception Handling

FluentFTP includes exception handling in key places where uncatchable exceptions could occur, such as the `Dispose()` methods. The problem is that part of the cleanup process involves closing out the internal sockets and streams. If `Dispose()` was called because of an exception and triggers another exception while trying to clean-up you could end up with an un-catchable exception resulting in an application crash. To deal with this `FtpClient.Dispose()` and `FtpSocketStream.Dispose()` are setup to handle `SocketException` and `IOException` and discard them. The exceptions are written to the FtpTrace `TraceListeners` for debugging purposes, in an effort to not hide important errors while debugging problems with the code.

The exception that propagates back to your code should be the root of the problem and any exception caught while disposing would be a side affect however while testing your project pay close attention to what's being logged via FtpTrace. See the Debugging example for more information about using `TraceListener` objects with FluentFTP.

<<<<<<< HEAD
=======
### Debugging & Logging

FluentFTP has a built-in [`TraceSource`](https://msdn.microsoft.com/en-us/library/system.diagnostics.tracesource(v=vs.110).aspx) named "FluentFTP" that can be used for debugging and logging purposes.  This is currently available for all .NET Framework versions except for .NET Core.  Any implementation of [`TraceListener`](https://msdn.microsoft.com/en-us/library/system.diagnostics.tracelistener(v=vs.110).aspx) can be attached to the library either programmatically or via configuration in your app.config or web.config file.  This will allow for direct logging or forwarding to third-party logging frameworks.

Most tracing messages are of type `Verbose` or `Information` and can typically be ignored unless debugging.  Most ignored exceptions are classified as `Warning`, but methods that return boolean for success/failure will log the failure reasons with the `Error` level.  If you are using .NET Core and the DEBUG flag is set, then all logging messages will be issued via `Debug.Write(message)`.

Attaching TraceListener in code:

```cs
TraceListener console = ConsoleTraceListener() {
	Filter = new EventTypeFilter(SourceLevels.Verbose | SourceLevels.ActivityTracking)
};

FtpTrace.AddListener(console);
```
Attaching via configuration file:

```xml
<system.diagnostics>
    <trace autoflush="true"></trace>
    <sources>
        <source name="FluentFTP">
	    <listeners>
	        <clear />
	        <!-- Attach a Console Listener -->
		<add name="console />
		<!-- Attach a File Trace Listener -->
		<add name="file" />
		<!-- Attach a Custom Listener -->
		<add name="myLogger" />
		<!--Attach NLog Trace Listener -->
		<add name="nlog" />	
	    </listeners>
	</source>
    </sources>
    <sharedListeners>
        <!--Define Console Listener -->
	<add name="console" type="System.Diagnostics.ConsoleTraceListener" />
	<!--Define File Listener -->
	<add name="file" type="System.Diagnostics.TextWriterTraceListener
	 initializeData="outputFile.log">
	    <!--Only write errors -->
	    <filter type="System.Diagnostics.EventTypeFilter" initializeData="Error" />
	</add>
	<!--Define Custom Listener -->
	<add name="custom" type="MyNamespace.MyCustomTraceListener />
	<!-- Define NLog Logger -->
	<add name="nlog" type="NLog.NLogTraceListener, NLog" />
    </sharedListeners>
</system.diagnostics>
```

### Client Certificates

When you are using Client Certificates, be sure that:

1. You use X509Certificate2 objects, not the incomplete X509Certificate implementation.

2. You do not use pem certificates, use p12 instead. See this [Stack Overflow thread](http://stackoverflow.com/questions/13697230/ssl-stream-failed-to-authenticate-as-client-in-apns-sharp) for more information. If you get SPPI exceptions with an inner exception about an unexpected or badly formatted message, you are probably using the wrong type of certificate.

### Slow SSL Negotiation

FluentFTP uses `SslStream` under the hood which is part of the .NET framework. `SslStream` uses a feature of windows for updating root CA's on the fly, at least that's the way I understand it. These updates can cause a long delay in the certificate authentication process which can cause issues in FluentFTP related to the SocketPollInterval property used for checking for ungraceful disconnections between the client and server. This [MSDN Blog](http://blogs.msdn.com/b/alejacma/archive/2011/09/27/big-delay-when-calling-sslstream-authenticateasclient.aspx) covers the issue with SslStream and talks about how to disable the auto-updating of the root CA's.

The latest builds of FluentFTP log the time it takes to authenticate. If you think you are suffering from this problem then have a look at Examples\Debug.cs for information on retrieving debug information.

>>>>>>> 1931a31b
### Handling Ungraceful Interruptions in the Control Connection

FluentFTP uses `Socket.Poll()` to test for connectivity after a user-definable period of time has passed since the last activity on the control connection. When the remote host closes the connection there is no way to know, without triggering an exception, other than using `Poll()` to make an educated guess. When the connectivity test fails the connection is automatically re-established. This process helps a great deal in gracefully reconnecting however it does not eliminate your responsibility for catching IOExceptions related to an ungraceful interruption in the connection. Usually, maybe always, when this occurs the InnerException will be a SocketException. How you want to handle the situation from there is up to you.

```````
try {
    // ftpClient.SomeMethod();
}
catch(IOException e) {
    if(e.InnertException is SocketException) {
         // the control connection was interrupted
    }
}
```````

### Pipelining

If you just wanting to enable pipelining (in `FtpClient` and `FtpControlConnection`), set the `EnablePipelining` property to true. Hopefully this is all you need but it may not be. Some servers will drop the control connection if you flood it with a lot of commands. This is where the `MaxPipelineExecute` property comes into play. The default value here is 20, meaning that if you have 100 commands queued, 20 of the commands will be written to the underlying socket and 20 responses will be read, then the next 20 will be executed, and so forth until the command queue is empty. The value 20 is not a magic number, it's just the number that I deemed stable in most scenarios. If you increase the value, do so knowing that it could break your control connection.

### Pipelining your own Commands

Pipelining your own commands is not dependent on the `EnablePipelining` feature. The `EnablePipelining` property only applies to internal pipelining performed by FtpClient and FtpControlConnection. You can use the facilities for creating pipelines at your own discretion. 

If you need to cancel your pipeline in the middle of building your queue, you use the `CancelPipeline()` method. These methods are implemented in the `FtpControlConnection` class so people that are extending this class also have access to them. This feature is also used in `FtpClient.GetListing()` to retrieve last write times of the files in the listing when the LIST command is used. 

You don't need to worry about locking the command channel (`LockControlConnection()` or `UnlockControlConnection()`) because the code that handles executing the pipeline does so for you.

Here's a quick example:

`````
FtpClient cl = new FtpClient();

...

// initalize the pipeline
cl.BeginExecute();

// execute commands as normal
cl.Execute("foo");
cl.Execute("bar");
cl.Execute("baz");

...

// execute the queued commands
FtpCommandResult[] res = cl.EndExecute();

// check the result status of the commands
foreach(FtpCommandResult r in res) {
	if(!r.ResponseStatus) {
          // we have a failure
	}
}
``````

### Bulk Downloads

When doing a large number of transfers, one needs to be aware of some inherit issues with data streams. When a socket is opened and then closed, the socket is left in a linger state for a period of time defined by the operating system. The socket cannot reliably be re-used until the operating system takes it out of the TIME WAIT state. This matters because a data stream is opened when it's needed and closed as soon as that specific task is done:
- Download File
  - Open Data Stream
    - Read bytes
  - Close Data Stream

This is not a bug in FluentFTP. RFC959 says that EOF on stream mode transfers is signaled by closing the connection. On downloads and file listings, the sockets being used on the server will stay in the TIME WAIT state because the server closes the socket when it's done sending the data. On uploads, the client sockets will go into the TIME WAIT state because the client closes the connection to signal EOF to the server.

## Release Notes

#### 17.4.0
- Ability to cancel async file transfers using `CancellationToken` (thanks [jblacker](https://github.com/jblacker))

#### 17.3.0
- Automatically verify checksum of a file after upload/download (thanks [jblacker](https://github.com/jblacker))
- Configurable error handling (abort/throw/ignore) for file transfers (thanks [jblacker](https://github.com/jblacker))
- Multiple log levels for tracing/logging debug output in FtpTrace (thanks [jblacker](https://github.com/jblacker))

#### 17.2.0
- Simplify DeleteDirectory() API - the `force` and `fastMode` args are no longer required
- DeleteDirectory() is faster since it uses one recursive file listing instead of many
- Remove .NET Standard 1.4 to improve nuget update reliability, since we need 1.6 anyway

#### 17.1.0
- Split stream API into Upload()/UploadFile() and Download()/DownloadFile()

#### 17.0.0
- Greatly improve performance of FileExists() and GetNameListing()
- Add new OS-specific directory listing parsers to GetListing() and GetObjectInfo()
- Support GetObjectInfo() even if machine listings are not supported by the server
- Add `existsMode` to UploadFile() and UploadFiles() allowing for skip/overwrite and append
- Remove all usages of string.Format to fix reliability issues caused with UTF filenames
- Fix issue of broken files when uploading/downloading through a proxy (thanks [Zoltan666](https://github.com/Zoltan666))
- GetReply() is now public so users of OpenRead/OpenAppend/OpenWrite can call it after

#### 16.5.0
- Add async/await support to all methods for .NET 4.5 and onwards (thanks [jblacker](https://github.com/jblacker))

#### 16.4.0
- Support for .NET Standard 1.4 added.

#### 16.2.5
- Add UploadFiles() and DownloadFiles() which is faster than single file transfers
- Allow disabling UTF mode using DisableUTF8 API

#### 16.2.4
- First .NET Core release (DNXCore5.0) using Visual Studio 2017 project and shared codebase.
- Support for .NET 2.0 also added with shims for LINQ commands needed.

#### 16.2.1
- Add FtpListOption.IncludeSelfAndParent to GetListing()

#### 16.1.0
- Use streams during upload/download of files to improve performance with large files

#### 16.0.18
- Support for uploading/downloading to Streams and byte[] with UploadFile() and DownloadFile()

#### 16.0.17
- Added high-level UploadFile() and DownloadFile() API. Fixed some race conditions.

#### 16.0.14
- Added support for FTP proxies using HTTP 1.1 and User@Host modes. (thanks [L3Z4](https://github.com/L3Z4))

## Credits

- [J.P. Trosclair](https://github.com/jptrosclair) - Original creator, owner upto 2016
- [Harsh Gupta](https://github.com/hgupta9) - Owner and maintainer from 2016 onwards
- [Jordan Blacker](https://github.com/jblacker) - `async`/`await` support for all methods, post-transfer hash verification, configurable error handling, multiple log levels
- [Atif Aziz](https://github.com/atifaziz) & Joseph Albahari - LINQBridge (allows LINQ in .NET 2.0)<|MERGE_RESOLUTION|>--- conflicted
+++ resolved
@@ -519,6 +519,8 @@
 
 - `FtpVerify.Retry | FtpVerify.Delete` - Verify checksum, retry copying X times, then delete target file if still mismatching.
 
+- `FtpVerify.Retry | FtpVerify.Delete | FtpVerify.Throw - Verify checksum, retry copying X times, delete target file if still mismatching, then throw an error
+
 
 <a name="faq_uploadmissing"></a>
 **How do I upload only the missing part of a file?**
@@ -785,8 +787,6 @@
 
 The exception that propagates back to your code should be the root of the problem and any exception caught while disposing would be a side affect however while testing your project pay close attention to what's being logged via FtpTrace. See the Debugging example for more information about using `TraceListener` objects with FluentFTP.
 
-<<<<<<< HEAD
-=======
 ### Debugging & Logging
 
 FluentFTP has a built-in [`TraceSource`](https://msdn.microsoft.com/en-us/library/system.diagnostics.tracesource(v=vs.110).aspx) named "FluentFTP" that can be used for debugging and logging purposes.  This is currently available for all .NET Framework versions except for .NET Core.  Any implementation of [`TraceListener`](https://msdn.microsoft.com/en-us/library/system.diagnostics.tracelistener(v=vs.110).aspx) can be attached to the library either programmatically or via configuration in your app.config or web.config file.  This will allow for direct logging or forwarding to third-party logging frameworks.
@@ -839,21 +839,6 @@
 </system.diagnostics>
 ```
 
-### Client Certificates
-
-When you are using Client Certificates, be sure that:
-
-1. You use X509Certificate2 objects, not the incomplete X509Certificate implementation.
-
-2. You do not use pem certificates, use p12 instead. See this [Stack Overflow thread](http://stackoverflow.com/questions/13697230/ssl-stream-failed-to-authenticate-as-client-in-apns-sharp) for more information. If you get SPPI exceptions with an inner exception about an unexpected or badly formatted message, you are probably using the wrong type of certificate.
-
-### Slow SSL Negotiation
-
-FluentFTP uses `SslStream` under the hood which is part of the .NET framework. `SslStream` uses a feature of windows for updating root CA's on the fly, at least that's the way I understand it. These updates can cause a long delay in the certificate authentication process which can cause issues in FluentFTP related to the SocketPollInterval property used for checking for ungraceful disconnections between the client and server. This [MSDN Blog](http://blogs.msdn.com/b/alejacma/archive/2011/09/27/big-delay-when-calling-sslstream-authenticateasclient.aspx) covers the issue with SslStream and talks about how to disable the auto-updating of the root CA's.
-
-The latest builds of FluentFTP log the time it takes to authenticate. If you think you are suffering from this problem then have a look at Examples\Debug.cs for information on retrieving debug information.
-
->>>>>>> 1931a31b
 ### Handling Ungraceful Interruptions in the Control Connection
 
 FluentFTP uses `Socket.Poll()` to test for connectivity after a user-definable period of time has passed since the last activity on the control connection. When the remote host closes the connection there is no way to know, without triggering an exception, other than using `Poll()` to make an educated guess. When the connectivity test fails the connection is automatically re-established. This process helps a great deal in gracefully reconnecting however it does not eliminate your responsibility for catching IOExceptions related to an ungraceful interruption in the connection. Usually, maybe always, when this occurs the InnerException will be a SocketException. How you want to handle the situation from there is up to you.
